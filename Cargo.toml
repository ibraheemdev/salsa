[package]
name = "salsa"
version = "0.18.0"
authors = ["Salsa developers"]
edition = "2021"
license = "Apache-2.0 OR MIT"
repository = "https://github.com/salsa-rs/salsa"
description = "A generic framework for on-demand, incrementalized computation (experimental)"

[dependencies]
arc-swap = "1.6.0"
boomphf = "0.6.0"
crossbeam = "0.8.1"
dashmap = "6.0.1"
hashlink = "0.9.1"
indexmap = "2"
orx-concurrent-vec = "2.2.0"
tracing = "0.1"
parking_lot = "0.12.1"
rustc-hash = "2.0.0"
salsa-macro-rules = { version = "0.1.0", path = "components/salsa-macro-rules" }
salsa-macros = { path = "components/salsa-macros" }
smallvec = "1.0.0"

[dev-dependencies]
annotate-snippets = "0.11.4"
<<<<<<< HEAD
derive-new = "0.6.0"
=======
codspeed-criterion-compat = { version = "2.6.0", default-features = false }
derive-new = "0.5.9"
>>>>>>> d18d8008
expect-test = "1.4.0"
eyre = "0.6.8"
notify-debouncer-mini = "0.4.1"
ordered-float = "4.2.1"
rustversion = "1.0"
test-log = "0.2.11"
trybuild = "1.0"


[[bench]]
name = "incremental"
harness = false

[workspace]
members = ["components/salsa-macro-rules", "components/salsa-macros"]<|MERGE_RESOLUTION|>--- conflicted
+++ resolved
@@ -24,12 +24,8 @@
 
 [dev-dependencies]
 annotate-snippets = "0.11.4"
-<<<<<<< HEAD
 derive-new = "0.6.0"
-=======
 codspeed-criterion-compat = { version = "2.6.0", default-features = false }
-derive-new = "0.5.9"
->>>>>>> d18d8008
 expect-test = "1.4.0"
 eyre = "0.6.8"
 notify-debouncer-mini = "0.4.1"
